use alloc::sync::Arc;
use core::slice;

use spin::Mutex;

use crate::device::VirtioDeviceType;
use crate::device::VirtioMmio;
use crate::kernel::{active_vm, current_cpu, interrupt_vm_inject, Vm};
use crate::kernel::{ipi_send_msg, IpiInnerMsg, IpiIntInjectMsg, IpiType};
use crate::lib::trace;

pub const VIRTQ_READY: usize = 1;
pub const VIRTQ_DESC_F_NEXT: usize = 1;
pub const VIRTQ_DESC_F_WRITE: usize = 2;

pub const VRING_USED_F_NO_NOTIFY: usize = 1;

pub const DESC_QUEUE_SIZE: usize = 32768;

#[repr(C, align(16))]
struct VringDesc {
    /*Address (guest-physical)*/
    pub addr: usize,
    /* Length */
    len: u32,
    /* The flags as indicated above */
    flags: u16,
    /* We chain unused descriptors via this, too */
    next: u16,
}

#[repr(C)]
struct VringAvail {
    flags: u16,
    idx: u16,
    ring: [u16; 512],
}

#[repr(C)]
struct VringUsedElem {
    pub id: u32,
    pub len: u32,
}

#[repr(C)]
struct VringUsed {
    flags: u16,
    idx: u16,
    ring: [VringUsedElem; 512],
}

pub trait VirtioQueue {
    fn virtio_queue_init(&self, dev_type: VirtioDeviceType);
    fn virtio_queue_reset(&self, index: usize);
}

#[derive(Clone)]
pub struct Virtq {
    inner: Arc<Mutex<VirtqInner<'static>>>,
}

impl Virtq {
    pub fn default() -> Virtq {
        Virtq {
            inner: Arc::new(Mutex::new(VirtqInner::default())),
        }
    }

    pub fn notify(&self, int_id: usize, vm: Vm) {
        // Undo: mmio->regs->irt_stat = VIRTIO_MMIO_INT_VRING; Is it necessery?
        let inner = self.inner.lock();
<<<<<<< HEAD
        let trgt_id = vm.vcpu(0).unwrap().phys_id();
        use crate::kernel::interrupt_vm_inject;
=======
        let trgt_id = vm.vcpu(0).phys_id();
>>>>>>> d13819eb
        if trgt_id == current_cpu().id {
            drop(inner);
            interrupt_vm_inject(vm.clone(), vm.vcpu(0).unwrap(), int_id, 0);
        } else {
            let m = IpiIntInjectMsg {
                vm_id: vm.id(),
                int_id,
            };
            if !ipi_send_msg(trgt_id, IpiType::IpiTIntInject, IpiInnerMsg::IntInjectMsg(m)) {
                println!("notify: failed to send ipi to Core {}", trgt_id);
            }
        }
    }

    pub fn reset(&self, index: usize) {
        let mut inner = self.inner.lock();
        inner.reset(index);
    }

    pub fn pop_avail_desc_idx(&self, avail_idx: u16) -> Option<u16> {
        let mut inner = self.inner.lock();
        match &inner.avail {
            Some(avail) => {
                if avail_idx == inner.last_avail_idx {
                    return None;
                }
                // unsafe {
                //     llvm_asm!("dsb ish");
                // }
                let idx = inner.last_avail_idx as usize % inner.num;
                let avail_desc_idx = avail.ring[idx];
                inner.last_avail_idx += 1;
                return Some(avail_desc_idx);
            }
            None => {
                println!("pop_avail_desc_idx: failed to avail table");
                return None;
            }
        }
    }

    pub fn put_back_avail_desc_idx(&self) {
        let mut inner = self.inner.lock();
        match &inner.avail {
            Some(_) => {
                inner.last_avail_idx -= 1;
            }
            None => {
                println!("put_back_avail_desc_idx: failed to avail table");
            }
        }
    }

    pub fn avail_is_avail(&self) -> bool {
        let inner = self.inner.lock();
        inner.avail.is_some()
    }

    pub fn disable_notify(&self) {
        let mut inner = self.inner.lock();
        if inner.used_flags & VRING_USED_F_NO_NOTIFY as u16 != 0 {
            return;
        }
        inner.used_flags |= VRING_USED_F_NO_NOTIFY as u16;
    }

    pub fn enable_notify(&self) {
        let mut inner = self.inner.lock();
        if inner.used_flags & VRING_USED_F_NO_NOTIFY as u16 == 0 {
            return;
        }
        inner.used_flags &= !VRING_USED_F_NO_NOTIFY as u16;
    }

    pub fn check_avail_idx(&self, avail_idx: u16) -> bool {
        let inner = self.inner.lock();
        return inner.last_avail_idx == avail_idx;
    }

    pub fn desc_is_writable(&self, idx: usize) -> bool {
        let inner = self.inner.lock();
        let desc_table = inner.desc_table.as_ref().unwrap();
        desc_table[idx].flags & VIRTQ_DESC_F_WRITE as u16 != 0
    }

    pub fn desc_has_next(&self, idx: usize) -> bool {
        let inner = self.inner.lock();
        let desc_table = inner.desc_table.as_ref().unwrap();
        desc_table[idx].flags & VIRTQ_DESC_F_NEXT as u16 != 0
    }

    pub fn update_used_ring(&self, len: u32, desc_chain_head_idx: u32, num: usize) -> bool {
        let mut inner = self.inner.lock();
        let flag = inner.used_flags;
        match &mut inner.used {
            Some(used) => {
                used.flags = flag;
                used.ring[used.idx as usize % num].id = desc_chain_head_idx;
                used.ring[used.idx as usize % num].len = len;
                // unsafe {
                //     llvm_asm!("dsb ish");
                // }
                used.idx += 1;
                return true;
            }
            None => {
                println!("update_used_ring: failed to used table");
                return false;
            }
        }
    }

    pub fn set_notify_handler(&self, handler: fn(Virtq, VirtioMmio, Vm) -> bool) {
        let mut inner = self.inner.lock();
        inner.notify_handler = Some(handler);
    }

    pub fn call_notify_handler(&self, mmio: VirtioMmio) -> bool {
        let inner = self.inner.lock();
        match inner.notify_handler {
            Some(handler) => {
                drop(inner);
                return handler(self.clone(), mmio, active_vm().unwrap());
            }
            None => {
                println!("call_notify_handler: virtq notify handler is None");
                return false;
            }
        }
    }

    pub fn show_desc_info(&self, size: usize, vm: Vm) {
        let inner = self.inner.lock();
        let desc = inner.desc_table.as_ref().unwrap();
        println!("[*desc_ring*]");
        for i in 0..size {
            use crate::kernel::vm_ipa2pa;
            let desc_addr = vm_ipa2pa(vm.clone(), desc[i].addr);
            println!(
                "index {}   desc_addr_ipa 0x{:x}   desc_addr_pa 0x{:x}   len 0x{:x}   flags {}  next {}",
                i, desc[i].addr, desc_addr, desc[i].len, desc[i].flags, desc[i].next
            );
        }
    }

    pub fn show_avail_info(&self, size: usize) {
        let inner = self.inner.lock();
        let avail = inner.avail.as_ref().unwrap();
        println!("[*avail_ring*]");
        for i in 0..size {
            println!("index {} ring_idx {}", i, avail.ring[i]);
        }
    }

    pub fn show_used_info(&self, size: usize) {
        let inner = self.inner.lock();
        let used = inner.used.as_ref().unwrap();
        println!("[*used_ring*]");
        for i in 0..size {
            println!(
                "index {} ring_id {} ring_len {:x}",
                i, used.ring[i].id, used.ring[i].len
            );
        }
    }

    pub fn show_addr_info(&self) {
        let inner = self.inner.lock();
        println!(
            "avail_addr {:x}, desc_addr {:x}, used_addr {:x}",
            inner.avail_addr, inner.desc_table_addr, inner.used_addr
        );
    }

    pub fn set_last_used_idx(&self, last_used_idx: u16) {
        let mut inner = self.inner.lock();
        inner.last_used_idx = last_used_idx;
    }

    pub fn set_num(&self, num: usize) {
        let mut inner = self.inner.lock();
        inner.num = num;
    }

    pub fn set_ready(&self, ready: usize) {
        let mut inner = self.inner.lock();
        inner.ready = ready;
    }

    pub fn or_desc_table_addr(&self, addr: usize) {
        let mut inner = self.inner.lock();
        inner.desc_table_addr |= addr;
    }

    pub fn or_avail_addr(&self, addr: usize) {
        let mut inner = self.inner.lock();
        inner.avail_addr |= addr;
    }

    pub fn or_used_addr(&self, addr: usize) {
        let mut inner = self.inner.lock();
        inner.used_addr |= addr;
    }

    pub fn set_desc_table(&self, addr: usize) {
        let mut inner = self.inner.lock();
        inner.desc_table = Some(unsafe {
            if trace() && addr < 0x1000 {
                panic!("illegal desc ring addr {:x}", addr);
            }
            slice::from_raw_parts_mut(addr as *mut VringDesc, 16 * DESC_QUEUE_SIZE)
        });
    }

    pub fn set_avail(&self, addr: usize) {
        if trace() && addr < 0x1000 {
            panic!("illegal avail ring addr {:x}", addr);
        }
        let mut inner = self.inner.lock();
        inner.avail = Some(unsafe { &mut *(addr as *mut VringAvail) });
    }

    pub fn set_used(&self, addr: usize) {
        if trace() && addr < 0x1000 {
            panic!("illegal used ring addr {:x}", addr);
        }
        let mut inner = self.inner.lock();
        inner.used = Some(unsafe { &mut *(addr as *mut VringUsed) });
    }

    pub fn last_used_idx(&self) -> u16 {
        let inner = self.inner.lock();
        inner.last_used_idx
    }

    pub fn desc_table_addr(&self) -> usize {
        let inner = self.inner.lock();
        inner.desc_table_addr
    }

    pub fn avail_addr(&self) -> usize {
        let inner = self.inner.lock();
        inner.avail_addr
    }

    pub fn used_addr(&self) -> usize {
        let inner = self.inner.lock();
        inner.used_addr
    }

    pub fn ready(&self) -> usize {
        let inner = self.inner.lock();
        inner.ready
    }

    pub fn vq_indx(&self) -> usize {
        let inner = self.inner.lock();
        inner.vq_index
    }

    pub fn num(&self) -> usize {
        let inner = self.inner.lock();
        inner.num
    }

    pub fn desc_addr(&self, idx: usize) -> usize {
        let inner = self.inner.lock();
        let desc_table = inner.desc_table.as_ref().unwrap();
        desc_table[idx].addr
    }

    pub fn desc_flags(&self, idx: usize) -> u16 {
        let inner = self.inner.lock();
        let desc_table = inner.desc_table.as_ref().unwrap();
        desc_table[idx].flags
    }

    pub fn desc_next(&self, idx: usize) -> u16 {
        let inner = self.inner.lock();
        let desc_table = inner.desc_table.as_ref().unwrap();
        desc_table[idx].next
    }

    pub fn desc_len(&self, idx: usize) -> u32 {
        let inner = self.inner.lock();
        let desc_table = inner.desc_table.as_ref().unwrap();
        desc_table[idx].len
    }

    pub fn avail_flags(&self) -> u16 {
        let inner = self.inner.lock();
        let avail = inner.avail.as_ref().unwrap();
        avail.flags
    }

    pub fn avail_idx(&self) -> u16 {
        let inner = self.inner.lock();
        let avail = inner.avail.as_ref().unwrap();
        avail.idx
    }

    pub fn used_idx(&self) -> u16 {
        let inner = self.inner.lock();
        let used = inner.used.as_ref().unwrap();
        used.idx
    }
}

pub struct VirtqInner<'a> {
    ready: usize,
    vq_index: usize,
    num: usize,
    desc_table: Option<&'a mut [VringDesc]>,
    avail: Option<&'a mut VringAvail>,
    used: Option<&'a mut VringUsed>,
    last_avail_idx: u16,
    last_used_idx: u16,
    used_flags: u16,

    desc_table_addr: usize,
    avail_addr: usize,
    used_addr: usize,

    notify_handler: Option<fn(Virtq, VirtioMmio, Vm) -> bool>,
}

impl VirtqInner<'_> {
    pub fn default() -> Self {
        VirtqInner {
            ready: 0,
            vq_index: 0,
            num: 0,
            desc_table: None,
            avail: None,
            used: None,
            last_avail_idx: 0,
            last_used_idx: 0,
            used_flags: 0,

            desc_table_addr: 0,
            avail_addr: 0,
            used_addr: 0,

            notify_handler: None,
        }
    }

    // virtio_queue_reset
    pub fn reset(&mut self, index: usize) {
        self.ready = 0;
        self.vq_index = index;
        self.num = 0;
        self.last_avail_idx = 0;
        self.last_used_idx = 0;
        self.used_flags = 0;
        self.desc_table_addr = 0;
        self.avail_addr = 0;
        self.used_addr = 0;

        self.desc_table = None;
        self.avail = None;
        self.used = None;
    }
}<|MERGE_RESOLUTION|>--- conflicted
+++ resolved
@@ -5,7 +5,7 @@
 
 use crate::device::VirtioDeviceType;
 use crate::device::VirtioMmio;
-use crate::kernel::{active_vm, current_cpu, interrupt_vm_inject, Vm};
+use crate::kernel::{active_vm, current_cpu, Vm};
 use crate::kernel::{ipi_send_msg, IpiInnerMsg, IpiIntInjectMsg, IpiType};
 use crate::lib::trace;
 
@@ -69,12 +69,8 @@
     pub fn notify(&self, int_id: usize, vm: Vm) {
         // Undo: mmio->regs->irt_stat = VIRTIO_MMIO_INT_VRING; Is it necessery?
         let inner = self.inner.lock();
-<<<<<<< HEAD
         let trgt_id = vm.vcpu(0).unwrap().phys_id();
         use crate::kernel::interrupt_vm_inject;
-=======
-        let trgt_id = vm.vcpu(0).phys_id();
->>>>>>> d13819eb
         if trgt_id == current_cpu().id {
             drop(inner);
             interrupt_vm_inject(vm.clone(), vm.vcpu(0).unwrap(), int_id, 0);
